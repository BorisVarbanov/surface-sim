from stim import Circuit

from ..circuits import init_qubits, log_meas, qec_round
from ..models import Model


def memory_exp(
    model: Model,
    num_rounds: int,
    log_state: int,
    rot_basis: bool = False,
    meas_reset: bool = False,
) -> Circuit:

    init_circ = init_qubits(model, log_state, rot_basis)

    qec_circ = qec_round(model, meas_reset=meas_reset)
<<<<<<< HEAD
    first_qec_circ = qec_round(model, meas_reset=meas_reset, meas_comparison=False)
=======
    init_qec_circ = qec_round(model, meas_reset=meas_reset, meas_comparison=False)
>>>>>>> 85c7fcf6
    meas_circuit = log_meas(model, rot_basis, meas_reset)

    num_init_rounds = 1 if meas_reset else 2

    experiment = (
        init_circ
<<<<<<< HEAD
        + first_qec_circ * num_init_rounds
=======
        + init_qec_circ * num_init_rounds
>>>>>>> 85c7fcf6
        + qec_circ * (num_rounds - num_init_rounds)
        + meas_circuit
    )

    return experiment
<|MERGE_RESOLUTION|>--- conflicted
+++ resolved
@@ -1,38 +1,30 @@
-from stim import Circuit
-
-from ..circuits import init_qubits, log_meas, qec_round
-from ..models import Model
-
-
-def memory_exp(
-    model: Model,
-    num_rounds: int,
-    log_state: int,
-    rot_basis: bool = False,
-    meas_reset: bool = False,
-) -> Circuit:
-
-    init_circ = init_qubits(model, log_state, rot_basis)
-
-    qec_circ = qec_round(model, meas_reset=meas_reset)
-<<<<<<< HEAD
-    first_qec_circ = qec_round(model, meas_reset=meas_reset, meas_comparison=False)
-=======
-    init_qec_circ = qec_round(model, meas_reset=meas_reset, meas_comparison=False)
->>>>>>> 85c7fcf6
-    meas_circuit = log_meas(model, rot_basis, meas_reset)
-
-    num_init_rounds = 1 if meas_reset else 2
-
-    experiment = (
-        init_circ
-<<<<<<< HEAD
-        + first_qec_circ * num_init_rounds
-=======
-        + init_qec_circ * num_init_rounds
->>>>>>> 85c7fcf6
-        + qec_circ * (num_rounds - num_init_rounds)
-        + meas_circuit
-    )
-
-    return experiment
+from stim import Circuit
+
+from ..circuits import init_qubits, log_meas, qec_round
+from ..models import Model
+
+
+def memory_exp(
+    model: Model,
+    num_rounds: int,
+    log_state: int,
+    rot_basis: bool = False,
+    meas_reset: bool = False,
+) -> Circuit:
+
+    init_circ = init_qubits(model, log_state, rot_basis)
+
+    qec_circ = qec_round(model, meas_reset=meas_reset)
+    init_qec_circ = qec_round(model, meas_reset=meas_reset, meas_comparison=False)
+    meas_circuit = log_meas(model, rot_basis, meas_reset)
+
+    num_init_rounds = 1 if meas_reset else 2
+
+    experiment = (
+        init_circ
+        + init_qec_circ * num_init_rounds
+        + qec_circ * (num_rounds - num_init_rounds)
+        + meas_circuit
+    )
+
+    return experiment